--- conflicted
+++ resolved
@@ -190,13 +190,11 @@
     let slippage_basis_points = Some(500);
     let recent_blockhash = client.rpc.get_latest_blockhash().await?;
 
-<<<<<<< HEAD
+    let gas_fee_strategy = sol_trade_sdk::common::GasFeeStrategy::new();
+    gas_fee_strategy.set_global_fee_strategy(150000, 500000, 0.001, 0.001);
+
     let is_sol = params.base_mint == sol_trade_sdk::constants::WSOL_TOKEN_ACCOUNT
         || params.quote_mint == sol_trade_sdk::constants::WSOL_TOKEN_ACCOUNT;
-=======
-    let gas_fee_strategy = sol_trade_sdk::common::GasFeeStrategy::new();
-    gas_fee_strategy.set_global_fee_strategy(150000, 500000, 0.001, 0.001);
->>>>>>> 28cfef62
 
     // Buy tokens
     println!("Buying tokens from PumpSwap...");
