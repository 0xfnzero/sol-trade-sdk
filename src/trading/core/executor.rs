--- conflicted
+++ resolved
@@ -42,18 +42,10 @@
 #[async_trait::async_trait]
 impl TradeExecutor for GenericTradeExecutor {
     async fn swap(&self, params: SwapParams) -> Result<(bool, Signature)> {
-<<<<<<< HEAD
-        let start = Instant::now();
-        // 暂时支持这三种。后续重构扩展builder 支持所有的 swap
-        let is_buy = params.input_mint == crate::constants::SOL_TOKEN_ACCOUNT
-            || params.input_mint == crate::constants::WSOL_TOKEN_ACCOUNT
-            || params.input_mint == crate::constants::USDC_TOKEN_ACCOUNT
-=======
         let total_start = Instant::now();
 
         // 判断买卖方向
         let is_buy = ExecutionPath::is_buy(&params.input_mint)
->>>>>>> 28cfef62
             || (params.input_mint == crate::constants::USD1_TOKEN_ACCOUNT
                 && params.output_mint != crate::constants::WSOL_TOKEN_ACCOUNT);
 
