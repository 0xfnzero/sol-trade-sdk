use anyhow::Result;
use solana_sdk::signature::Signature;
use std::{sync::Arc, time::Instant};

use crate::trading::core::parallel::{buy_parallel_execute, sell_parallel_execute};

use super::{
    params::{BuyParams, SellParams},
    traits::{InstructionBuilder, TradeExecutor},
};

/// Generic trade executor implementation
pub struct GenericTradeExecutor {
    instruction_builder: Arc<dyn InstructionBuilder>,
    protocol_name: &'static str,
}

impl GenericTradeExecutor {
    pub fn new(
        instruction_builder: Arc<dyn InstructionBuilder>,
        protocol_name: &'static str,
    ) -> Self {
        Self { instruction_builder, protocol_name }
    }
}

#[async_trait::async_trait]
impl TradeExecutor for GenericTradeExecutor {
<<<<<<< HEAD
    async fn buy_with_tip(&self, params: BuyParams) -> Result<()> {
=======
    async fn buy_with_tip(
        &self,
        params: BuyParams,
        swqos_clients: Vec<Arc<SwqosClient>>,
        middleware_manager: Option<Arc<MiddlewareManager>>,
    ) -> Result<Signature> {
        let mut data_size_limit = params.data_size_limit;
        if data_size_limit == 0 {
            data_size_limit = MAX_LOADED_ACCOUNTS_DATA_SIZE_LIMIT;
        }

>>>>>>> cab5ee8e
        let start = Instant::now();

        // Build instructions directly from params to avoid unnecessary cloning
        let instructions = self.instruction_builder.build_buy_instructions(&params).await?;
        let final_instructions = match &params.middleware_manager {
            Some(middleware_manager) => middleware_manager
                .apply_middlewares_process_protocol_instructions(
                    instructions,
                    self.protocol_name.to_string(),
                    true,
                )?,
            None => instructions,
        };

        println!("Building buy transaction instructions time cost: {:?}", start.elapsed());

        // Execute transactions in parallel
<<<<<<< HEAD
        buy_parallel_execute(params, final_instructions, self.protocol_name).await?;
=======
        let sig = parallel_execute_with_tips(
            swqos_clients,
            params.payer,
            final_instructions,
            Arc::new(params.priority_fee),
            params.lookup_table_key,
            params.recent_blockhash,
            data_size_limit,
            middleware_manager,
            self.protocol_name,
            true,
            params.wait_transaction_confirmed,
            true,
        )
        .await?;
>>>>>>> cab5ee8e

        Ok(sig)
    }

<<<<<<< HEAD
    async fn sell_with_tip(&self, params: SellParams) -> Result<()> {
=======
    async fn sell_with_tip(
        &self,
        params: SellParams,
        swqos_clients: Vec<Arc<SwqosClient>>,
        middleware_manager: Option<Arc<MiddlewareManager>>,
    ) -> Result<Signature> {
>>>>>>> cab5ee8e
        let start = Instant::now();

        // Build instructions directly from params to avoid unnecessary cloning
        let instructions = self.instruction_builder.build_sell_instructions(&params).await?;
        let final_instructions = match &params.middleware_manager {
            Some(middleware_manager) => middleware_manager
                .apply_middlewares_process_protocol_instructions(
                    instructions,
                    self.protocol_name.to_string(),
                    false,
                )?,
            None => instructions,
        };

        println!("Building sell transaction instructions time cost: {:?}", start.elapsed());

        // Execute transactions in parallel
<<<<<<< HEAD
        sell_parallel_execute(params, final_instructions, self.protocol_name).await?;
=======
        let sig = parallel_execute_with_tips(
            swqos_clients,
            params.payer,
            final_instructions,
            Arc::new(params.priority_fee),
            params.lookup_table_key,
            params.recent_blockhash,
            0,
            middleware_manager,
            self.protocol_name,
            false,
            params.wait_transaction_confirmed,
            params.with_tip,
        )
        .await?;
>>>>>>> cab5ee8e

        Ok(sig)
    }

    fn protocol_name(&self) -> &'static str {
        self.protocol_name
    }
}<|MERGE_RESOLUTION|>--- conflicted
+++ resolved
@@ -26,21 +26,7 @@
 
 #[async_trait::async_trait]
 impl TradeExecutor for GenericTradeExecutor {
-<<<<<<< HEAD
-    async fn buy_with_tip(&self, params: BuyParams) -> Result<()> {
-=======
-    async fn buy_with_tip(
-        &self,
-        params: BuyParams,
-        swqos_clients: Vec<Arc<SwqosClient>>,
-        middleware_manager: Option<Arc<MiddlewareManager>>,
-    ) -> Result<Signature> {
-        let mut data_size_limit = params.data_size_limit;
-        if data_size_limit == 0 {
-            data_size_limit = MAX_LOADED_ACCOUNTS_DATA_SIZE_LIMIT;
-        }
-
->>>>>>> cab5ee8e
+    async fn buy_with_tip(&self, params: BuyParams) -> Result<Signature> {
         let start = Instant::now();
 
         // Build instructions directly from params to avoid unnecessary cloning
@@ -58,39 +44,10 @@
         println!("Building buy transaction instructions time cost: {:?}", start.elapsed());
 
         // Execute transactions in parallel
-<<<<<<< HEAD
-        buy_parallel_execute(params, final_instructions, self.protocol_name).await?;
-=======
-        let sig = parallel_execute_with_tips(
-            swqos_clients,
-            params.payer,
-            final_instructions,
-            Arc::new(params.priority_fee),
-            params.lookup_table_key,
-            params.recent_blockhash,
-            data_size_limit,
-            middleware_manager,
-            self.protocol_name,
-            true,
-            params.wait_transaction_confirmed,
-            true,
-        )
-        .await?;
->>>>>>> cab5ee8e
-
-        Ok(sig)
+        buy_parallel_execute(params, final_instructions, self.protocol_name).await
     }
 
-<<<<<<< HEAD
-    async fn sell_with_tip(&self, params: SellParams) -> Result<()> {
-=======
-    async fn sell_with_tip(
-        &self,
-        params: SellParams,
-        swqos_clients: Vec<Arc<SwqosClient>>,
-        middleware_manager: Option<Arc<MiddlewareManager>>,
-    ) -> Result<Signature> {
->>>>>>> cab5ee8e
+    async fn sell_with_tip(&self, params: SellParams) -> Result<Signature> {
         let start = Instant::now();
 
         // Build instructions directly from params to avoid unnecessary cloning
@@ -108,27 +65,7 @@
         println!("Building sell transaction instructions time cost: {:?}", start.elapsed());
 
         // Execute transactions in parallel
-<<<<<<< HEAD
-        sell_parallel_execute(params, final_instructions, self.protocol_name).await?;
-=======
-        let sig = parallel_execute_with_tips(
-            swqos_clients,
-            params.payer,
-            final_instructions,
-            Arc::new(params.priority_fee),
-            params.lookup_table_key,
-            params.recent_blockhash,
-            0,
-            middleware_manager,
-            self.protocol_name,
-            false,
-            params.wait_transaction_confirmed,
-            params.with_tip,
-        )
-        .await?;
->>>>>>> cab5ee8e
-
-        Ok(sig)
+        sell_parallel_execute(params, final_instructions, self.protocol_name).await
     }
 
     fn protocol_name(&self) -> &'static str {
